import argparse
import torch
import torch.nn as nn
import torch.optim as optim
import pandas as pd
import pickle
import time
from math import ceil, floor
from tqdm import tqdm
from utils import *
from tgat import EcommerceTransformer
from adj_dataset import AdjacencyMatrixDataset

# profiling tools
from pytorch_memlab import profile, MemReporter
ADJ_SAVEPATH = './data/sparse_tensors'
MODEL_SAVEPATH = './data/transformer_model'
EMBEDDINGS = {
    'spectral': get_spectral_embedding,
    'learned': None,
    'random': get_random_embedding
}

def set_random_seed(seed):
    np.random.seed(seed)
    torch.manual_seed(seed)
    torch.backends.cudnn.deterministic = True
    torch.backends.cudnn.benchmark = False

def sparse_narrow(data, nbatch, bsz):
    idxs = data._indices()
    vals = data._values()

    valid_idxs = []
    for i, timestep in enumerate(idxs[0]):
        if timestep.item() < nbatch * bsz:
            valid_idxs.append(i)

    new_idxs = torch.LongTensor([[idxs[j, i].item() for j in range(3)] for i in valid_idxs])
    new_vals = torch.FloatTensor([vals[i].item() for i in valid_idxs])
    return torch.sparse.FloatTensor(new_idxs.t(), new_vals,
                                    torch.Size([nbatch*bsz, data.size(1), data.size(2)]))

def make_seqs(data, bsz):
    seq_len = data.size(0)
    per_dim = seq_len // bsz
    idxs = data._indices()
    seq_idxs = [x.item() for x in data._indices()[0,:]]
    vals = data._values()

    new_idxs = torch.LongTensor([[i // per_dim, i % per_dim] +
                                 [idxs[j+1,i].item() for j in range(2)]
                                 for i in seq_idxs])
    return torch.sparse.FloatTensor(new_idxs.t(), vals,
                                    torch.Size([bsz, per_dim, data.size(1), data.size(2)]))

def batchify(data, C, P, bsz, device='cpu'):
    nbatch = data.size(0) // bsz
    # data = data.narrow(0, 0, nbatch * bsz)
    data = sparse_narrow(data, nbatch, bsz)
    # S x B x C x P
    data = make_seqs(data, bsz)
    data = data.transpose(0,1)
    return data.to(device)

def get_batch(source, i, embedding_matrix, max_seq_len=4):
    batch = source.shape[1]
    P = embedding_matrix.shape[0]
    
    seq_len = min(max_seq_len, len(source) - 1 - i)
    data = source[i:i+seq_len]
    target_adj = source[i+1:i+1+seq_len]
    norm_vec = 1 / torch.matmul(target_adj, torch.ones(P))
    norm_vec = norm_vec.masked_fill(norm_vec == float('inf'), 0.0)
    target = torch.matmul(target_adj, embedding_matrix) * norm_vec.view(seq_len, batch,-1,1)
    return data, target

def split_data(args, bins, C, P, node2idx, TG):
    '''
    Generate the embedding sequence from the temporal graph
    and the product embedding
    '''

    print('Loading graph adjacency tensors...')

    train_idxs = []
    train_counts = []
    test_idxs = []
    test_counts = []

    cutoff = floor(0.8 * len(bins))

    for i, date in enumerate(bins[:-1]):
        date_key = str(date)
        cur_graph = TG.get_frame(date_key)
        edges = dict()
        for edge in cur_graph.edges:
            cID, sCode = extract_codes(edge)
            coords = node2idx[cID], node2idx[sCode]
            if coords in edges:
                edges[coords] += 1
            else:
                edges[coords] = 1

        if len(edges) == 0:
            continue
        else:
            if i < cutoff:
                train_idxs.extend([[i] + list(coords) for coords, _ in edges.items()])
                train_counts.extend([count for _, count in edges.items()])
            else:
                test_idxs.extend([[i-cutoff] + list(coords) for coords, _ in edges.items()])
                test_counts.extend([count for _, count in edges.items()])

    train_idxs = torch.LongTensor(train_idxs)
    train_counts = torch.FloatTensor(train_counts)
    train_split = torch.sparse.FloatTensor(train_idxs.t(), train_counts,
                                           torch.Size([cutoff, C, P]))

    test_idxs = torch.LongTensor(test_idxs)
    test_counts = torch.FloatTensor(test_counts)
    test_split = torch.sparse.FloatTensor(test_idxs.t(), test_counts,
                                          torch.Size([len(bins) - cutoff, C, P]))

    # S x C x P
    train_split = batchify(train_split,
                           C, P,
                           args.batch_size
    )

<<<<<<< HEAD
    test_split = batchify(test_split,
=======
    test_split = batchify(torch.FloatTensor(whole_sequence[floor(0.8 * len(bins)) : ]),
>>>>>>> 45c369c1
                          C, P,
                          args.batch_size
    )

    if not os.path.exists(ADJ_SAVEPATH):
        os.makedirs(ADJ_SAVEPATH)
    print('Saving tensors...')
<<<<<<< HEAD
    torch.save(train_split._indices(), ADJ_SAVEPATH + '/batch%d_train_indices.pt' % args.batch_size)
    torch.save(train_split._values(), ADJ_SAVEPATH + '/batch%d_train_values.pt' % args.batch_size)
    torch.save(test_split._indices(), ADJ_SAVEPATH + '/batch%d_test_indices.pt' % args.batch_size)
    torch.save(test_split._values(), ADJ_SAVEPATH + '/batch%d_test_values.pt' % args.batch_size)
=======
    torch.save(train_split, ADJ_SAVEPATH + '/batch%d_train.pt' % args.batch_size)
    torch.save(test_split, ADJ_SAVEPATH + '/batch%d_test.pt' % args.batch_size)
>>>>>>> 45c369c1

    print('Done!')

    return train_split, test_split

def path_ok(bsz):
    check1 = os.path.exists(ADJ_SAVEPATH)
    if not check1:
        return False
    check2 = os.path.exists(ADJ_SAVEPATH + '/batch%d_train_indices.pt' % bsz)
    check3 = os.path.exists(ADJ_SAVEPATH + '/batch%d_test_indices.pt' % bsz)
    check4 = os.path.exists(ADJ_SAVEPATH + '/batch%d_train_values.pt' % bsz)
    check5 = os.path.exists(ADJ_SAVEPATH + '/batch%d_test_values.pt' % bsz)
    return check2 and check3 and check4 and check5

def get_split(args, bins, C, P, node2idx, TG, split='train'):
    assert split in ['train', 'test']
<<<<<<< HEAD
    if path_ok(args.batch_size):
        indices = torch.load(os.path.join(ADJ_SAVEPATH, ('batch%d_%s_indices.pt' %
                                                         (args.batch_size, split))))
        values = torch.load(os.path.join(ADJ_SAVEPATH, ('batch%d_%s_values.pt' %
                                                        (args.batch_size, split))))
        cutoff = floor(len(bins) * 0.8)
        seq_len = cutoff // args.batch_size if split == 'train' \
            else (len(bins) - cutoff) // args.batch_size
        return torch.sparse.FloatTensor(indices, values,
                                        torch.Size([seq_len, args.batch_size, C, P]))
=======
    loadpath = os.path.join(ADJ_SAVEPATH, ('batch%d_%s.pt' %
                                           (args.batch_size,split)))
    if os.path.exists(ADJ_SAVEPATH) and os.path.exists(loadpath):
        return torch.load(loadpath)
>>>>>>> 45c369c1
    else:
        trainset, testset = split_data(args, bins, C, P, node2idx, TG)
        if split == 'train':
            del testset
            return trainset
        else:
            del trainset
            return testset

def narrow_slice(src, lb, ub):
    idxs = src._indices()
    vals = src._values()

    valid_idxs = []
    for i, timestep in enumerate(idxs[0]):
        ts = timestep.item()
        if lb <= ts and ts < ub:
            valid_idxs.append(i)

    new_idxs = torch.LongTensor([
        [idxs[0, i] - lb] + [idxs[j+1, i].item() for j in range(3)] for i in valid_idxs
    ])
    new_vals = torch.FloatTensor([vals[i].item() for i in valid_idxs])
    return torch.sparse.FloatTensor(new_idxs.t(), new_vals,
                                    torch.Size([ub-lb, src.size(1), src.size(2), src.size(3)]))

def build_dataset(src_tensor, batch_size, seq_len):
    '''
    creates a torch.utils.data.Dataset of (src, target) pairs from a tensor
    - tensor has shape N x B x C x P
        - N = number of batches
        - B = batch size
        - C x P = size of adjacency matrix
    '''

    srcs = []
    targets = []

    N = src_tensor.shape[0]

    for i in range(N-seq_len):
<<<<<<< HEAD
        src = narrow_slice(src_tensor, i, i+seq_len)
        target = narrow_slice(src_tensor, i+1, i+seq_len+1)
        src.coalesce()
        target.coalesce()
=======
        src = src_tensor[i:i+seq_len,:,:,:]
        target = src_tensor[(i+1):(i+seq_len+1),:,:,:]
>>>>>>> 45c369c1
        srcs.append(src)
        targets.append(target)

    return AdjacencyMatrixDataset(srcs, targets)

def sparse_zero_index(t):
    idxs = t._indices()
    vals = t._values()

    new_idxs = torch.LongTensor([
        [coord[i+1] for i in range(4)]
        for coord in idxs.t()])
    return torch.sparse.FloatTensor(new_idxs.t(), vals,
                                    t.shape[1:])
    
def train(model,
          trainloader,
          optimizer,
          epochs,
          embedding_matrix,
          criterion=nn.MSELoss(),
          seq_length=4,
          log_interval=20,
          device='cpu'):
    model.train()
    total_loss = 0
    start_time = time.time()
    for epoch in range(epochs):
        for i, (src, target) in enumerate(trainloader):
            if 'cuda' in device:
                src = sparse_zero_index(src).cuda()
                target_emb = torch.matmul(sparse_zero_index(target).cuda().to_dense(),
                                             embedding_matrix)
            optimizer.zero_grad()
            output = model(src)
            # need to create target output from the target sequence
            C = output.shape[2] // embedding_matrix.shape[1]
            output = output.view(seq_length, output.shape[1],
                                 C, embedding_matrix.shape[1])
        
            loss = criterion(output, target_emb)
            loss.backward()
            # try not to use grad clipping
            # torch.nn.utils.clip_grad_norm_(model.parameters(), 0.5)
            optimizer.step()

            total_loss += loss.item()
            if i % log_interval == 0 and i > 0:
                avg_loss = total_loss / log_interval
                elapsed = time.time() - start_time
                print('| epoch {:3d} | {:5d}/{:5d} batches |'
                      'ms/batch {:5.2f} |'
                      'avg loss {:5.2f}'.format(
                          epoch,
                          i, len(trainloader),
                          elapsed * 1000 / log_interval,
                          avg_loss
                      ))
                total_loss = 0
                start_time = time.time()

def evaluate(model,
             testloader,
             embedding_matrix,
             seq_length,
             C, P,
             device='cpu'):
    # make predictions on each of the batches, generate a prediction matrix, and
    # calculate average hit rate
    print('Evaluating...')
    totals = torch.zeros((C,P))
    probs = torch.zeros((C,P))
    # pseudo-inverse of the embedding
    pinv = torch.matmul(embedding_matrix.t(),
                            torch.inverse(torch.matmul(embedding_matrix, embedding_matrix.t())))
    # save memory
    embedding_matrix.to('cpu')
    model.eval()
    loss = 0.0
    criterion = nn.MSELoss()
    with torch.no_grad():
        for (src, target) in tqdm(testloader):
            target = target.to_dense()
            totals += torch.sum(target[0], dim=[0,1])
            if 'cuda' in device:
                model.cuda()
                src = sparse_zero_index(src).cuda()
            # S x B x C x D
            output = model(src)
            if 'cuda' in device:
                # move it back to save memory
                model.to('cpu')
                src = src.to('cpu')
            preds = torch.matmul(output.unsqueeze(3), pinv)
            preds = preds.to('cpu').sigmoid().softmax(dim=3)
            probs += torch.sum(preds * target[0], dim=[0,1])
    # calculate prec the same way as for the rw baseline
    correct_total = torch.matmul(probs, torch.ones((P,)))
    customer_total = torch.matmul(totals, torch.ones((P,)))
    # customer_prec = correct_total / customer_total
    # # if x is Nan, `x != x` == True, so we check for Nans here
    # customer_prec = customer_prec.masked_fill(customer_prec != customer_prec, 0)
    # only average over the customers that actually bought something
    bought_idxs = []
    for i in range(len(customer_total)):
        if customer_total[i].item() > 0.0:
            bought_idxs.append(i)
    precs = []
    for idx in bought_idxs:
        precs.append(correct_total[idx].item() / customer_total[idx].item())
    avg_prec = sum(precs) / len(precs)
    print('Done! Avg precision = %.4f' % avg_prec)
    return avg_prec

def gen_embedding_matrix(bins, TG, stockCodes, node2idx,
                         embedding_type='spectral',
                         embedding_dim=8):
    n = len(bins)
    emb = None
    emb_f = EMBEDDINGS[embedding_type]
    filepath = './data/product_embeddings/%s_dim%d.npy' % (embedding_type, embedding_dim)

    if emb_f is None:
        return None

    if os.path.exists(filepath):
        emb = np.load(filepath)
    else:
        # no entry for the last point
        for date in bins[:-1]:
            date_key = str(date)
            cur_graph = TG.get_frame(date_key)
            if emb is None:
                emb = (emb_f(cur_graph, stockCodes, node2idx, embedding_dim) / n )
            else:
                emb = emb + ( emb_f(cur_graph, stockCodes, node2idx, embedding_dim) / n )
        os.makedirs(os.path.dirname(filepath), exist_ok=True)
        np.save(filepath, emb)
    return emb

def main(args):
    set_random_seed(args.seed)
    dat = read_retail_csv()
    bins = pd.date_range(start=dat.InvoiceDate.min(), end=dat.InvoiceDate.max(), freq='W')
    # keep only stock code and description, sort by stock code
    duplicated = dat[['StockCode', 'Description']].drop_duplicates().sort_values('StockCode')
    # generate separate indexing system for customerIDs and stockCodes
    customerIDs, stockCodes, node2idx = gen_indices(dat)
    C = len(customerIDs)
    P = len(stockCodes)
    TG = init_temporal_graph(dat, bins)
    # embedding matrix : P x D
    # right now just using spectral embedding of product transition matrix
    embedding_matrix = gen_embedding_matrix(bins, TG, stockCodes, node2idx,
                                                args.embedding_type,
                                                args.embedding_dim)

    # create the model
    model_args = [C, P, args.embedding_dim, args.num_heads, args.hidden,
                  args.num_layers]
    model = EcommerceTransformer(*model_args,
                                 embedding=embedding_matrix)

    optimizer = optim.Adam(model.parameters(),
                           lr=args.lr,
                           weight_decay=args.weight_decay)

    if 'cuda' in args.device:
        model.cuda()
    
    # create the dataset
    trainset = get_split(args, bins, C, P, node2idx, TG, split='train')
    trainset = build_dataset(trainset, args.batch_size, args.seq)
    # splits are already split into batches
    trainloader = torch.utils.data.DataLoader(trainset,
                                              num_workers=args.num_workers,
                                              pin_memory=False)
    
    # convert to tensor to give to model
    if embedding_matrix is not None:
        embedding_matrix = torch.FloatTensor(embedding_matrix)
        if 'cuda' in args.device:
            embedding_matrix = embedding_matrix.cuda()
        
        
    train(model,
          trainloader,
          optimizer,
          args.epochs,
          embedding_matrix,
          criterion=nn.MSELoss(),
          seq_length=args.seq,
          log_interval=args.log_interval,
          device=args.device)

    print('Finished training! Saving to file...')
    # b = batch size
    # s = seq length
    # h = number of heads
    # l = number of layers
    # hid = hidden size
    model_spec_str = '%s_b%d_s%d_h%d_l%d_hid%d' % \
        (args.embedding_type, args.batch_size, args.seq,
         args.num_heads, args.num_layers, args.hidden)
    savepath = os.path.join(MODEL_SAVEPATH, model_spec_str + '.pt')
    arg_path = os.path.join(MODEL_SAVEPATH, model_spec_str + '_ARGS.p')
    if not os.path.exists(MODEL_SAVEPATH):
        os.makedirs(MODEL_SAVEPATH)
    torch.save({
        'epoch': args.epochs,
        'model_state_dict': model.state_dict(),
        'optimizer_state_dict': optimizer.state_dict()
    }, savepath)
    with open(arg_path, 'wb') as f:
        pickle.dump(model_args, f)
    print('Saved to `%s`, done!' % savepath)

    del trainloader
    del trainset

    testset = get_split(args, bins, C, P, node2idx, TG, split='test')
    testset = build_dataset(testset, args.batch_size, args.seq)
    testloader = torch.utils.data.DataLoader(testset,
                                            num_workers=args.num_workers,
                                            pin_memory=False)

    evaluate(model, testloader, embedding_matrix, args.seq, C, P, device=args.device)

if __name__ == '__main__':
    parser = argparse.ArgumentParser()
    parser.add_argument('--seed', type=int, default=1, help='Random seed')
    parser.add_argument('--epochs', type=int, default=200, help='Number of epochs to train')
    parser.add_argument('--lr', type=float, default=0.01, help='Initial learning rate')
    parser.add_argument('--weight-decay', type=float, default=5e-4, help='Weight decay '
                        '(L2 regularization on parameters)')
    parser.add_argument('--batch-size', type=int, default=10, help='Number of sequences '
                        'in one batch')
    parser.add_argument('--device', type=str, default='cpu',
                        choices=['cpu','cuda'],help='Device to run on')
    parser.add_argument('--embedding-type', type=str, default='spectral',
                        choices=['spectral', 'random', 'learned'], help='Type of initial graph embedding to use')
    parser.add_argument('--embedding-dim', type=int, default=8,
                        help='Size of the initial embedding dimension')
    parser.add_argument('--num-heads', type=int, default=8,
                        help='Number of attention heads')
    parser.add_argument('--hidden', type=int, default=200,
                        help='Size of the network hidden layers')
    parser.add_argument('--num-layers', type=int, default=8,
                        help='Number of transformer encoder layers')
    parser.add_argument('--seq', type=int, default=4,
                        help='Sequence length')
    parser.add_argument('--log-interval', type=int, default=20,
                        help='Period over which to log training results')
    parser.add_argument('--num-workers', type=int, default=0,
                        help='Number of dataloader workers')

    args = parser.parse_args()
    args.device = 'cuda' if args.device == 'cuda' and torch.cuda.is_available() else 'cpu'

    main(args)
<|MERGE_RESOLUTION|>--- conflicted
+++ resolved
@@ -128,11 +128,7 @@
                            args.batch_size
     )
 
-<<<<<<< HEAD
     test_split = batchify(test_split,
-=======
-    test_split = batchify(torch.FloatTensor(whole_sequence[floor(0.8 * len(bins)) : ]),
->>>>>>> 45c369c1
                           C, P,
                           args.batch_size
     )
@@ -140,15 +136,10 @@
     if not os.path.exists(ADJ_SAVEPATH):
         os.makedirs(ADJ_SAVEPATH)
     print('Saving tensors...')
-<<<<<<< HEAD
     torch.save(train_split._indices(), ADJ_SAVEPATH + '/batch%d_train_indices.pt' % args.batch_size)
     torch.save(train_split._values(), ADJ_SAVEPATH + '/batch%d_train_values.pt' % args.batch_size)
     torch.save(test_split._indices(), ADJ_SAVEPATH + '/batch%d_test_indices.pt' % args.batch_size)
     torch.save(test_split._values(), ADJ_SAVEPATH + '/batch%d_test_values.pt' % args.batch_size)
-=======
-    torch.save(train_split, ADJ_SAVEPATH + '/batch%d_train.pt' % args.batch_size)
-    torch.save(test_split, ADJ_SAVEPATH + '/batch%d_test.pt' % args.batch_size)
->>>>>>> 45c369c1
 
     print('Done!')
 
@@ -166,7 +157,6 @@
 
 def get_split(args, bins, C, P, node2idx, TG, split='train'):
     assert split in ['train', 'test']
-<<<<<<< HEAD
     if path_ok(args.batch_size):
         indices = torch.load(os.path.join(ADJ_SAVEPATH, ('batch%d_%s_indices.pt' %
                                                          (args.batch_size, split))))
@@ -177,12 +167,6 @@
             else (len(bins) - cutoff) // args.batch_size
         return torch.sparse.FloatTensor(indices, values,
                                         torch.Size([seq_len, args.batch_size, C, P]))
-=======
-    loadpath = os.path.join(ADJ_SAVEPATH, ('batch%d_%s.pt' %
-                                           (args.batch_size,split)))
-    if os.path.exists(ADJ_SAVEPATH) and os.path.exists(loadpath):
-        return torch.load(loadpath)
->>>>>>> 45c369c1
     else:
         trainset, testset = split_data(args, bins, C, P, node2idx, TG)
         if split == 'train':
@@ -224,15 +208,10 @@
     N = src_tensor.shape[0]
 
     for i in range(N-seq_len):
-<<<<<<< HEAD
         src = narrow_slice(src_tensor, i, i+seq_len)
         target = narrow_slice(src_tensor, i+1, i+seq_len+1)
         src.coalesce()
         target.coalesce()
-=======
-        src = src_tensor[i:i+seq_len,:,:,:]
-        target = src_tensor[(i+1):(i+seq_len+1),:,:,:]
->>>>>>> 45c369c1
         srcs.append(src)
         targets.append(target)
 
